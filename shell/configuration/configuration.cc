--- conflicted
+++ resolved
@@ -122,63 +122,8 @@
   if (obj.HasMember(kDebugBackendKey) && obj[kDebugBackendKey].IsBool()) {
     instance.debug_backend = obj[kDebugBackendKey].GetBool();
   }
-<<<<<<< HEAD
 
   Configuration::getViewParameters(obj, instance);
-=======
-  if (obj.HasMember(kVmArgsKey) && obj[kVmArgsKey].IsArray()) {
-    const auto args = obj[kVmArgsKey].GetArray();
-    for (auto const& arg : args) {
-      instance.view.vm_args.emplace_back(arg.GetString());
-    }
-  }
-  if (obj.HasMember(kBundlePathKey) && obj[kBundlePathKey].IsString()) {
-    instance.view.bundle_path = obj[kBundlePathKey].GetString();
-  }
-  if (obj.HasMember(kWindowTypeKey) && obj[kWindowTypeKey].IsString()) {
-    instance.view.window_type = obj[kWindowTypeKey].GetString();
-  }
-  if (obj.HasMember(kOutputIndex) && obj[kOutputIndex].IsInt()) {
-    instance.view.wl_output_index = obj[kOutputIndex].GetUint();
-  }
-  if (obj.HasMember(kAccessibilityFeaturesKey) &&
-      obj[kAccessibilityFeaturesKey].IsInt()) {
-    instance.view.accessibility_features =
-        MaskAccessibilityFeatures(obj[kAccessibilityFeaturesKey].GetInt());
-  }
-  if (obj.HasMember(kWidthKey) && obj[kWidthKey].IsInt()) {
-    instance.view.width = static_cast<uint32_t>(obj[kWidthKey].GetInt());
-  }
-  if (obj.HasMember(kHeightKey) && obj[kHeightKey].IsInt()) {
-    instance.view.height = static_cast<uint32_t>(obj[kHeightKey].GetInt());
-  }
-  if (obj.HasMember(kPixelRatioKey) && obj[kPixelRatioKey].IsDouble()) {
-    instance.view.pixel_ratio = obj[kPixelRatioKey].GetDouble();
-  }
-  if (obj.HasMember(kPixelRatioKey) && obj[kPixelRatioKey].IsInt()) {
-    instance.view.pixel_ratio =
-        static_cast<double>(obj[kPixelRatioKey].GetInt());
-  }
-  if (obj.HasMember(kIviSurfaceIdKey) && obj[kIviSurfaceIdKey].IsInt()) {
-    instance.view.ivi_surface_id =
-        static_cast<uint32_t>(obj[kIviSurfaceIdKey].GetInt());
-  }
-  if (obj.HasMember(kFullscreenKey) && obj[kFullscreenKey].IsBool()) {
-    instance.view.fullscreen = obj[kFullscreenKey].GetBool();
-  }
-  if (obj.HasMember(kFpsOutputConsole) && obj[kFpsOutputConsole].IsInt()) {
-    instance.view.fps_output_console =
-        static_cast<uint32_t>(obj[kFpsOutputConsole].GetInt());
-  }
-  if (obj.HasMember(kFpsOutputOverlay) && obj[kFpsOutputOverlay].IsInt()) {
-    instance.view.fps_output_overlay =
-        static_cast<uint32_t>(obj[kFpsOutputOverlay].GetInt());
-  }
-  if (obj.HasMember(kFpsOutputFrequency) && obj[kFpsOutputFrequency].IsInt()) {
-    instance.view.fps_output_frequency =
-        static_cast<uint32_t>(obj[kFpsOutputFrequency].GetInt());
-  }
->>>>>>> ce352a7a
 }
 
 void Configuration::getView(rapidjson::Document& doc,
